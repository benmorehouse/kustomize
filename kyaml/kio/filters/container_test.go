--- conflicted
+++ resolved
@@ -62,11 +62,7 @@
 	assert.True(t, foundKyaml)
 }
 
-<<<<<<< HEAD
-func TestFilter_command_network(t *testing.T) {
-=======
 func TestFilter_commandMountPath(t *testing.T) {
->>>>>>> 73f94c19
 	cfg, err := yaml.Parse(`apiversion: apps/v1
 kind: Deployment
 metadata:
@@ -76,18 +72,11 @@
 		return
 	}
 	instance := &ContainerFilter{
-<<<<<<< HEAD
-		Image:  "example.com:version",
-		Network: "test-net",
-		Config: cfg,
-	}
-=======
 		Image:     "example.com:version",
 		Config:    cfg,
 		mountPath: filepath.Join("mount", "path"),
 	}
 	os.Setenv("KYAML_TEST", "FOO")
->>>>>>> 73f94c19
 	cmd, err := instance.getCommand()
 	if !assert.NoError(t, err) {
 		return
@@ -97,16 +86,10 @@
 		"docker", "run",
 		"--rm",
 		"-i", "-a", "STDIN", "-a", "STDOUT", "-a", "STDERR",
-<<<<<<< HEAD
-		"--network", "test-net",
-		"--user", "nobody",
-		"--security-opt=no-new-privileges",
-=======
 		"--network", "none",
 		"--user", "nobody",
 		"--security-opt=no-new-privileges",
 		"-v", fmt.Sprintf("%s:/local/:ro", filepath.Join("mount", "path")),
->>>>>>> 73f94c19
 	}
 	for _, e := range os.Environ() {
 		// the process env
@@ -114,20 +97,41 @@
 	}
 	expected = append(expected, "example.com:version")
 	assert.Equal(t, expected, cmd.Args)
-<<<<<<< HEAD
-=======
-
-	foundKyaml := false
-	for _, e := range cmd.Env {
-		// verify the command has the right environment variables to pass to the container
-		split := strings.Split(e, "=")
-		if split[0] == "KYAML_TEST" {
-			assert.Equal(t, "FOO", split[1])
-			foundKyaml = true
-		}
-	}
-	assert.True(t, foundKyaml)
->>>>>>> 73f94c19
+}
+
+func TestFilter_command_network(t *testing.T) {
+	cfg, err := yaml.Parse(`apiversion: apps/v1
+kind: Deployment
+metadata:
+  name: foo
+`)
+	if !assert.NoError(t, err) {
+		return
+	}
+	instance := &ContainerFilter{
+		Image:  "example.com:version",
+		Network: "test-net",
+		Config: cfg,
+	}
+	cmd, err := instance.getCommand()
+	if !assert.NoError(t, err) {
+		return
+	}
+
+	expected := []string{
+		"docker", "run",
+		"--rm",
+		"-i", "-a", "STDIN", "-a", "STDOUT", "-a", "STDERR",
+		"--network", "test-net",
+		"--user", "nobody",
+		"--security-opt=no-new-privileges",
+	}
+	for _, e := range os.Environ() {
+		// the process env
+		expected = append(expected, "-e", strings.Split(e, "=")[0])
+	}
+	expected = append(expected, "example.com:version")
+	assert.Equal(t, expected, cmd.Args)
 }
 
 func TestFilter_Filter(t *testing.T) {
